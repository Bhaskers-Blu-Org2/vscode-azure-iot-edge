--- conflicted
+++ resolved
@@ -22,11 +22,8 @@
     "onCommand:azure-iot-edge.login",
     "onCommand:azure-iot-edge.deploy",
     "onCommand:azure-iot-edge.launch",
-<<<<<<< HEAD
-    "onCommand:azure-iot-edge.buildAndPushDockerImage"
-=======
+    "onCommand:azure-iot-edge.buildAndPushDockerImage",
     "onCommand:azure-iot-edge.dotnetPublish"
->>>>>>> f1647612
   ],
   "main": "./out/src/extension",
   "contributes": {
